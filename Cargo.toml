--- conflicted
+++ resolved
@@ -21,13 +21,9 @@
 reth-revm = { path = "../crates/revm"}
 reth-interfaces = { path = "../crates/interfaces"}
 
-<<<<<<< HEAD
 jsonrpsee = { version = "0.18", features = ["server", "macros"] }
-=======
-jsonrpsee = { version = "0.16", default-features = false }
 serde = { version = "1.0", features = ["derive"] }
 serde_json = "1.0"
->>>>>>> 2a32ea00
 
 async-trait = "0.1.68"
 thiserror = "1.0.40"
