use std::{error::Error, ops::Deref};

use ethers::types::{
    transaction::{
        eip2718::TypedTransaction,
        eip2930::{
            AccessList as EthersAccessList, AccessListItem as EthersAccessListItem,
            AccessListWithGasUsed as EthersAccessListWithGasUsed,
        },
    },
    BlockId as EthersBlockId, BlockNumber as EthersBlockNumber, Filter as EthersFilter,
    FilterBlockOption as EthersFilterBlockOption, NameOrAddress, OtherFields, Topic as EthersTopic,
    Transaction as EthersTransaction, TransactionReceipt as EthersTransactionReceipt,
<<<<<<< HEAD
    ValueOrArray as EthersValueOrArray, H256 as EthersH256, U256 as EthersU256, U64 as EthersU64,
=======
    ValueOrArray as EthersValueOrArray, H256 as EthersH256, U64 as EthersU64, Bloom as EthersBloom
>>>>>>> f0c64afc
};
use eyre::Result;

use ethers::types::Address as EthersAddress;

use reth_primitives::{
<<<<<<< HEAD
    hex::ToHex, AccessList, AccessListItem, AccessListWithGasUsed, Address, BlockId,
    BlockNumberOrTag, Bytes, H256, U256, U8, U64,
=======
    AccessList, AccessListItem, AccessListWithGasUsed, Address, BlockId, BlockNumberOrTag, Bytes,
    H256, U256, U8, Bloom,
>>>>>>> f0c64afc
};

pub trait ToEthers<T> {
    /// Reth -> Ethers
    fn into_ethers(self) -> T;
}

impl ToEthers<EthersU64> for U256 {
    fn into_ethers(self) -> EthersU64 {
        self.to_le_bytes().into()
    }
}

impl ToEthers<EthersU64> for U8 {
    fn into_ethers(self) -> EthersU64 {
        self.to_le_bytes().into()
    }
}

impl ToEthers<EthersBloom> for Bloom {
    fn into_ethers(self) -> EthersBloom {
        self.to_fixed_bytes().into()
    }
}

use reth_revm::{
    precompile::B160,
    primitives::ruint::{self, Bits, Uint},
};
use reth_rpc_types::{
    CallRequest, Filter, FilterBlockOption, Topic, TransactionReceipt, ValueOrArray,
};

use reth_primitives::serde_helper::JsonStorageKey;
use reth_revm::primitives::ruint::aliases::B256;

pub fn ethers_block_id_to_reth_block_id(block_id: EthersBlockId) -> BlockId {
    match block_id {
        EthersBlockId::Hash(hash) => BlockId::Hash(BlockHash::from_slice(hash.as_bytes()).into()),
        EthersBlockId::Number(number) => {
            BlockId::Number(BlockNumberOrTag::Number(number.as_number().unwrap().as_u64()))
        }
    }
}

//Access List Conversion
pub fn ethers_access_list_to_reth_access_list(access_list: EthersAccessList) -> AccessList {
    AccessList(
        access_list
            .0
            .into_iter()
            .map(|item| AccessListItem {
                address: Address::from_slice(item.address.as_bytes()),
                storage_keys: item
                    .storage_keys
                    .into_iter()
                    .map(|key| H256::from_slice(key.as_bytes()))
                    .collect(),
            })
            .collect(),
    )
}

pub fn reth_access_list_to_ethers_access_list(access_list: AccessList) -> EthersAccessList {
    EthersAccessList(
        access_list
            .0
            .into_iter()
            .map(|item| EthersAccessListItem {
                address: EthersAddress::from_slice(item.address.as_bytes()),
                storage_keys: item
                    .storage_keys
                    .into_iter()
                    .map(|key| EthersH256::from_slice(key.as_bytes()))
                    .collect(),
            })
            .collect(),
    )
}

pub fn opt_reth_access_list_to_ethers_access_list(
    opt_access_list: Option<Vec<reth_primitives::AccessListItem>>,
) -> EthersAccessList {
    let access_list = opt_access_list.unwrap_or_else(Vec::new);
    EthersAccessList(
        access_list
            .into_iter()
            .map(|item| EthersAccessListItem {
                address: EthersAddress::from_slice(item.address.as_bytes()),
                storage_keys: item
                    .storage_keys
                    .into_iter()
                    .map(|key| EthersH256::from_slice(key.as_bytes()))
                    .collect(),
            })
            .collect(),
    )
}

pub fn reth_access_list_with_gas_used_to_ethers(
    access_list_with_gas_used: AccessListWithGasUsed,
) -> EthersAccessListWithGasUsed {
    EthersAccessListWithGasUsed {
        access_list: EthersAccessList(
            access_list_with_gas_used
                .access_list
                .0
                .into_iter()
                .map(|item| EthersAccessListItem {
                    address: ethers::types::Address::from_slice(item.address.as_bytes()),
                    storage_keys: item
                        .storage_keys
                        .into_iter()
                        .map(|key| ethers::types::H256::from_slice(key.as_bytes()))
                        .collect(),
                })
                .collect(),
        ),
        gas_used: access_list_with_gas_used.gas_used.into(),
    }
}

pub fn ethers_typed_transaction_to_reth_call_request(tx: &TypedTransaction) -> CallRequest {
    CallRequest {
        from: tx.from().map(|addr| Address::from_slice(addr.as_bytes())),
        to: tx.to().map(|addr| {
            Address::from_slice(match addr {
                NameOrAddress::Address(addr) => addr.as_bytes(),
                NameOrAddress::Name(_) => panic!(),
            })
        }),
        gas_price: tx.gas_price().map(|v| U256::from_limbs(v.0)),
        max_fee_per_gas: tx.gas_price().map(|v| U256::from_limbs(v.0)),
        max_priority_fee_per_gas: None,
        gas: tx.gas().map(|v| U256::from_limbs(v.0)),
        value: tx.value().map(|v| U256::from_limbs(v.0)),
        data: tx.data().map(|data| Bytes(data.0.clone())),
        nonce: tx.nonce().map(|v| U256::from_limbs(v.0)),
        chain_id: tx.chain_id(),
        access_list: tx
            .access_list()
            .map(|list| ethers_access_list_to_reth_access_list(list.clone())),
        transaction_type: match tx {
            TypedTransaction::Legacy(_) => None,
            TypedTransaction::Eip2930(_) => Some(U8::from(0x1)),
            TypedTransaction::Eip1559(_) => Some(U8::from(0x2)),
        },
    }
}

pub fn reth_rpc_transaction_to_ethers(reth_tx: reth_rpc_types::Transaction) -> EthersTransaction {
    let v = reth_tx.signature.map_or(0.into(), |sig| sig.v.into());
    let r = reth_tx.signature.map_or(0.into(), |sig| sig.r.into());
    let s = reth_tx.signature.map_or(0.into(), |sig| sig.s.into());

    EthersTransaction {
        hash: reth_tx.hash.into(),
        nonce: reth_tx.nonce.into(),
        block_hash: reth_tx.block_hash.map(|hash| hash.into()),
        block_number: reth_tx.block_number.map(|n| n.into_ethers()),
        transaction_index: reth_tx.transaction_index.map(|n| n.into_ethers()),
        from: reth_tx.from.into(),
        to: reth_tx.to.map(|t| t.into()),
        value: reth_tx.value.into(),
        gas_price: reth_tx.gas_price.map(|p| p.into_ethers()),
        gas: reth_tx.gas.into(),
        input: reth_tx.input,
        v,
        r,
        s,
        transaction_type: reth_tx.transaction_type,
        access_list: Some(opt_reth_access_list_to_ethers_access_list(reth_tx.access_list)),
        max_priority_fee_per_gas: reth_tx.max_priority_fee_per_gas.map(|p| p.into()),
        max_fee_per_gas: reth_tx.max_fee_per_gas.map(|p| p.into()),
        chain_id: reth_tx.chain_id.map(|id| id.into()),
        ..Default::default()
    }
}

fn convert_block_number_to_block_number_or_tag(
    block: EthersBlockNumber,
) -> Result<BlockNumberOrTag> {
    match block {
        ethers::types::BlockNumber::Latest => Ok(BlockNumberOrTag::Latest),
        ethers::types::BlockNumber::Finalized => Ok(BlockNumberOrTag::Finalized),
        ethers::types::BlockNumber::Safe => Ok(BlockNumberOrTag::Safe),
        ethers::types::BlockNumber::Earliest => Ok(BlockNumberOrTag::Earliest),
        ethers::types::BlockNumber::Pending => Ok(BlockNumberOrTag::Pending),
        ethers::types::BlockNumber::Number(n) => Ok(BlockNumberOrTag::Number(n.as_u64())),
    }
}

fn convert_topics(topics: [Option<EthersTopic>; 4]) -> [Option<Topic>; 4] {
    let mut new_topics: Vec<Option<Topic>> = Vec::new();

    for (i, topic) in topics.into_iter().enumerate() {
        new_topics[i] = topic.as_ref().map(&option_convert_valueORarray).clone();
    }

    new_topics.try_into().unwrap()
}

/// ---------------------------

// need to generalize the following 2 functions

fn option_convert_valueORarray<T, U>(val: &EthersValueOrArray<Option<T>>) -> ValueOrArray<Option<U>>
where
    T: Clone,
    U: From<T>,
{
    match val {
        EthersValueOrArray::Value(Some(addr)) => ValueOrArray::Value(Some(addr.clone().into())),
        EthersValueOrArray::Value(None) => ValueOrArray::Value(None),
        EthersValueOrArray::Array(addrs) => {
            ValueOrArray::Array(addrs.into_iter().map(|a| a.map(U::from)).collect())
        }
    }
}

fn convert_valueORarray<T, U>(val: &EthersValueOrArray<T>) -> ValueOrArray<U>
where
    T: Clone,
    U: From<T>,
{
    match val {
        EthersValueOrArray::Value(addr) => ValueOrArray::Value(addr.clone().into()),
        EthersValueOrArray::Array(addrs) => {
            ValueOrArray::Array(addrs.into_iter().map(|a| Into::<U>::into(a.clone())).collect())
        }
    }
}

/// ---------------------------

pub fn ethers_filter_to_reth_filter(filter: &EthersFilter) -> Filter {
    return Filter {
        block_option: match filter.block_option {
            EthersFilterBlockOption::AtBlockHash(x) => FilterBlockOption::AtBlockHash(x.into()),
            EthersFilterBlockOption::Range { from_block, to_block } => FilterBlockOption::Range {
                from_block: convert_block_number_to_block_number_or_tag(from_block.unwrap()).ok(),
                to_block: convert_block_number_to_block_number_or_tag(to_block.unwrap()).ok(),
            },
        },

        address: match &filter.address {
            Some(addr) => Some(convert_valueORarray(addr)),
            None => None,
        },

        topics: convert_topics(filter.topics),
    }
}

pub fn reth_transaction_receipt_to_ethers(receipt: TransactionReceipt) -> EthersTransactionReceipt {
    EthersTransactionReceipt {
        transaction_hash: receipt.transaction_hash.unwrap().into(),
        transaction_index: receipt.transaction_index.unwrap().into_ethers(),
        block_hash: receipt.block_hash.map(|hash| hash.into()),
        block_number: receipt.block_number.map(|num| num.into_ethers()),
        from: receipt.from.into(),
        to: receipt.to.map(|t| t.into()),
        cumulative_gas_used: receipt.cumulative_gas_used.into(),
        gas_used: receipt.gas_used.map(|gas| gas.into()),
        contract_address: receipt.contract_address.map(|addr| addr.into()),
        logs: receipt.logs.into_iter().map(|log| log.into_ethers()).collect(),
        status: receipt.status_code.map(|num| num.as_u64().into()),
        root: receipt.state_root,
        logs_bloom: receipt.logs_bloom.into(),
        transaction_type: Some(receipt.transaction_type.into()),
        effective_gas_price: Some(U256::from(receipt.effective_gas_price).into()),
        other: OtherFields::default(),
    }
}

pub fn convert_location_to_json_key(location: EthersH256) -> JsonStorageKey {
    let location = location.to_fixed_bytes();
    let location_u256: U256 = U256::from_be_bytes(location);
    JsonStorageKey::from(location_u256)
}


pub fn convert_Ethers_U256_to_Reth_U64(u256: EthersU256) -> U64 {
    let u256 = u256.as_u64();
    u256.into()
}

pub fn convert_Reth_U256_to_Ethers_U64(u256: U256) -> EthersU64 {
    let u256: EthersU256 = u256.into();
    let u256 = u256.as_u64(); 
    u256.into()
}


pub fn convert_Reth_U64_to_Ethers_U256(u64: U64) -> EthersU256 {
    let u64t = u64.as_u64(); 
    u64t.into()
}
<|MERGE_RESOLUTION|>--- conflicted
+++ resolved
@@ -11,24 +11,15 @@
     BlockId as EthersBlockId, BlockNumber as EthersBlockNumber, Filter as EthersFilter,
     FilterBlockOption as EthersFilterBlockOption, NameOrAddress, OtherFields, Topic as EthersTopic,
     Transaction as EthersTransaction, TransactionReceipt as EthersTransactionReceipt,
-<<<<<<< HEAD
-    ValueOrArray as EthersValueOrArray, H256 as EthersH256, U256 as EthersU256, U64 as EthersU64,
-=======
     ValueOrArray as EthersValueOrArray, H256 as EthersH256, U64 as EthersU64, Bloom as EthersBloom
->>>>>>> f0c64afc
 };
 use eyre::Result;
 
 use ethers::types::Address as EthersAddress;
 
 use reth_primitives::{
-<<<<<<< HEAD
-    hex::ToHex, AccessList, AccessListItem, AccessListWithGasUsed, Address, BlockId,
-    BlockNumberOrTag, Bytes, H256, U256, U8, U64,
-=======
     AccessList, AccessListItem, AccessListWithGasUsed, Address, BlockId, BlockNumberOrTag, Bytes,
     H256, U256, U8, Bloom,
->>>>>>> f0c64afc
 };
 
 pub trait ToEthers<T> {
