--- conflicted
+++ resolved
@@ -7,24 +7,15 @@
 use ethers::types::OtherFields;
 
 use reth_primitives::{
-<<<<<<< HEAD
     AccessList, AccessListWithGasUsed, AccessListItem, Address, BlockHash, BlockId, BlockNumberOrTag, Bytes, H256, U256,
     U8, Transaction
 };
 
 
-
 use reth_rpc_types::TransactionReceipt;
 use reth_rpc_types::CallRequest;
-=======
-    AccessList, AccessListWithGasUsed, AccessListItem, Address, BlockHash, BlockId, BlockNumberOrTag, Bytes, U256,
-    U8, H160,
-};
 use reth_revm::{precompile::B160, primitives::ruint::{aliases::B256, Uint, Bits}};
-use reth_rpc_types::TransactionReceipt;
-
 use reth_rpc_types::{CallRequest, Filter, ValueOrArray, FilterBlockOption, Topic};
->>>>>>> 7d03d063
 
 pub fn ethers_block_id_to_reth_block_id(block_id: EthersBlockId) -> BlockId {
     match block_id {
@@ -106,7 +97,7 @@
 }
 
 
-<<<<<<< HEAD
+
 pub fn reth_rpc_transaction_to_ethers(reth_tx: reth_rpc_types::Transaction) -> EthersTransaction {
     let v = reth_tx.signature.map_or(0.into(), |sig| sig.v.into());
     let r = reth_tx.signature.map_or(0.into(), |sig| sig.r.into());
@@ -133,7 +124,10 @@
         max_fee_per_gas: reth_tx.max_fee_per_gas.map(|p| p.into()),
         chain_id: reth_tx.chain_id.map(|id| id.into()),
         ..Default::default()
-=======
+    }
+}
+
+
 fn convert_block_number_to_block_number_or_tag(block: ethers::types::BlockNumber) -> BlockNumberOrTag {
     match block {
         ethers::types::BlockNumber::Latest => BlockNumberOrTag::Latest,
@@ -215,33 +209,6 @@
 
 
 
-pub fn reth_transaction_to_ethers(tx: reth_rpc_types::Transaction) -> Transaction {
-    Transaction {
-        hash: H256::from_slice(tx.hash.as_bytes()),
-        nonce: U256::from_limbs(tx.nonce.0),
-        block_hash: tx.block_hash.map(|hash| H256::from_slice(hash.as_bytes())),
-        block_number: tx.block_number.map(|number| U256::from_limbs(number.0)),
-        transaction_index: tx.transaction_index.map(|index| U256::from_limbs(index.0)),
-        from: Address::from_slice(tx.from.as_bytes()),
-        to: tx.to.map(|addr| Address::from_slice(addr.as_bytes())),
-        value: U256::from_limbs(tx.value.0),
-        gas_price: U256::from_limbs(tx.gas_price.0),
-        gas: U256::from_limbs(tx.gas.0),
-        input: Bytes(tx.input.0),
-        v: U8::from(tx.v),
-        r: H256::from_slice(tx.r.as_bytes()),
-        s: H256::from_slice(tx.s.as_bytes()),
-        access_list: tx
-            .access_list
-            .map(|list| ethers_access_list_to_reth_access_list(list.clone())),
-        transaction_type: match tx.transaction_type {
-            Some(0x1) => Some(TxType::Eip2930),
-            Some(0x2) => Some(TxType::Eip1559),
-            _ => None,
-        },
->>>>>>> 7d03d063
-    }
-}
 
 pub fn reth_transaction_receipt_to_ethers(
     receipt: TransactionReceipt,
