use crate::{utils::*, RethMiddleware, RethMiddlewareError};
use async_trait::async_trait;

// Ether rs Types
use ethers::{
    providers::{ProviderError, Middleware, MiddlewareError},
    types::{transaction::{eip2718::TypedTransaction, eip2930::AccessList}, BlockId, Bytes},
};
use ethers::types::transaction::eip2930::AccessListWithGasUsed;
use ethers::types::*;

// Reth Types
use reth_network_api::NetworkInfo;
use reth_provider::{BlockProvider, EvmEnvProvider, StateProviderFactory, BlockProviderIdExt, BlockIdProvider, HeaderProvider};
use reth_rpc::{eth::{EthApi, EthTransactions, *}, EthApiSpec};
use reth_rpc_api::EthApiServer;
use reth_transaction_pool::TransactionPool;


// Std Lib
use std::fmt::Debug;
use serde::{de::DeserializeOwned, Serialize};


#[async_trait]
impl<M> Middleware for RethMiddleware<M>
where
    M: Middleware,
{
    type Error = RethMiddlewareError<M>;
    type Provider = M::Provider;
    type Inner = M;

    fn inner(&self) -> &M {
        &self.inner
    }

    async fn call(
        &self,
        tx: &TypedTransaction,
        block: Option<BlockId>,
    ) -> Result<Bytes, Self::Error> {
        let call_request = ethers_typed_transaction_to_reth_call_request(tx);
        let block_id = block.map(|b| ethers_block_id_to_reth_block_id(b));
        let res = self
            .reth_api
            .call(call_request, block_id, None)
            .await?
<<<<<<< HEAD
            .to_vec()
            .into();
        
        Ok(res)
=======
            .0
            .into())
>>>>>>> 0a89aa56
    }

    async fn estimate_gas(
        &self,
        tx: &TypedTransaction,
        block: Option<BlockId>,
    ) -> Result<U256, Self::Error> {
        let call_request = ethers_typed_transaction_to_reth_call_request(tx);
        let block_id = block.map(|b| ethers_block_id_to_reth_block_id(b));
        let res = self
            .reth_api
            .estimate_gas(call_request, block_id)
<<<<<<< HEAD
            .await?;

        Ok(res.into())
=======
            .await?
            .0
            .into())
>>>>>>> 0a89aa56
    }

    async fn create_access_list(
        &self,
        tx: &TypedTransaction,
        block: Option<BlockId>,
    ) -> Result<AccessListWithGasUsed, RethMiddlewareError<M>> {
        let call_request = ethers_typed_transaction_to_reth_call_request(tx);
        let block_id = block.map(|b| ethers_block_id_to_reth_block_id(b));
        let result = self
            .reth_api
            .create_access_list(call_request, block_id)
            .await
            .map_err(RethMiddlewareError::RethEthApiError)?;

        let converted_result = reth_access_list_with_gas_used_to_ethers(result);
        Ok(converted_result)
    }

    

    //TODO: implement filter type conversion into reth & log query & type reconversion 
    async fn get_logs(&self, filter: &Filter) -> Result<Vec<Log>, Self::Error> {
        Ok(self.reth_api.get_logs(filter).await?)
    }   


    /// Get the storage of an address for a particular slot location
    async fn get_storage_at<T: Into<NameOrAddress> + Send + Sync>(
        &self,
        from: T,
        location: H256,
        block: Option<BlockId>,
    ) -> Result<H256, Self::Error> {
        self.reth_api.storage(from, location, block).await
    }


}



    

impl<M> RethMiddleware<M>
    where
        M: Middleware,
{
    pub async fn request<T, R>(&self, method: &str, params: T) -> Result<R, ProviderError>
    where
        T: Debug + Serialize + Send + Sync,
        R: Serialize + DeserializeOwned + Debug + Send,
    
    {
        match method {
            "eth_call" => {
                let tx = serde_json::from_value::<&TypedTransaction>(params)?;
                let block = serde_json::from_value::<Option<BlockId>>(params)?;
                let res = self.call(tx, block).await?;
                Ok(res)
            }
            "eth_estimateGas" => {
                let tx = serde_json::from_value::<&TypedTransaction>(params)?;
                let block = serde_json::from_value::<Option<BlockId>>(params)?;
                let res = self.estimate_gas(tx, block).await?;
                Ok(res)
            }
            "eth_createAcessList" => {
                let tx = serde_json::from_value::<&TypedTransaction>(params)?;
                let block = serde_json::from_value::<Option<BlockId>>(params)?;
                let res = self.create_access_list(tx, block).await?;
                Ok(res)
            }
            _ => ProviderError::from(ProviderError::UnsupportedRPC(method.to_string())),
        }
    }
}
<|MERGE_RESOLUTION|>--- conflicted
+++ resolved
@@ -46,15 +46,10 @@
             .reth_api
             .call(call_request, block_id, None)
             .await?
-<<<<<<< HEAD
             .to_vec()
             .into();
         
         Ok(res)
-=======
-            .0
-            .into())
->>>>>>> 0a89aa56
     }
 
     async fn estimate_gas(
@@ -67,15 +62,9 @@
         let res = self
             .reth_api
             .estimate_gas(call_request, block_id)
-<<<<<<< HEAD
             .await?;
 
         Ok(res.into())
-=======
-            .await?
-            .0
-            .into())
->>>>>>> 0a89aa56
     }
 
     async fn create_access_list(
