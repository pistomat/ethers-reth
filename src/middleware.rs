use crate::{
    type_conversions::{ToEthers, ToReth},
    RethMiddleware, RethMiddlewareError,
};
use async_trait::async_trait;

// Ether rs Types
use ethers::{
    providers::Middleware,
    types::{
        transaction::{
            eip2718::TypedTransaction,
            eip2930::AccessListWithGasUsed as EthersAccessListWithGasUsed,
        },
        Address as EthersAddress, Block as EthersBlock, BlockId as EthersBlockId,
        BlockNumber as EthersBlocKNumber, BlockNumber as EthersBlockNumber,
        BlockTrace as EthersBlockTrace, Bytes as EthersBytes,
        EIP1186ProofResponse as EthersEIP1186ProofResponse, FeeHistory as EthersFeeHistory,
        Filter as EthersFilter, Log as EthersLog, NameOrAddress, Trace as EthersTrace,
        TraceType as EthersTraceType, Transaction as EthersTransaction,
        TransactionReceipt as EthersTransactionReceipt, TxHash as EthersTxHash, H256 as EthersH256,
        U256 as EthersU256, U64 as EthersU64,
    },
};

// Reth Types
use reth_primitives::BlockId;
use reth_rpc::EthApiSpec;
use reth_rpc_api::{EthApiServer, EthFilterApiServer};
use reth_rpc_types::{Filter};

impl<M> RethMiddleware<M>
where
    Self: EthApiServer + EthApiSpec + 'static,
    M: Middleware,
{
    async fn get_address<T: Into<NameOrAddress>>(
        &self,
        who: T,
    ) -> Result<EthersAddress, <Self as Middleware>::Error> {
        match who.into() {
            NameOrAddress::Name(ens_name) => self.resolve_name(&ens_name).await,
            NameOrAddress::Address(addr) => Ok(addr.into()),
        }
    }
}

#[async_trait]
impl<M> Middleware for RethMiddleware<M>
where
    Self: EthApiServer + EthApiSpec + 'static,
    M: Middleware,
{
    type Error = RethMiddlewareError<M>;
    type Provider = M::Provider;
    type Inner = M;

    fn inner(&self) -> &M {
        &self.inner
    }

    // Call related methods
    async fn call(
        &self,
        tx: &TypedTransaction,
        block: Option<EthersBlockId>,
    ) -> Result<EthersBytes, Self::Error> {
        let call_request = tx.into_reth();
        let block_id = block.into_reth();

        Ok(self.reth_api.call(call_request, block_id, None).await?.into_ethers())
    }

    async fn estimate_gas(
        &self,
        tx: &TypedTransaction,
        block: Option<EthersBlockId>,
    ) -> Result<EthersU256, Self::Error> {
        let call_request = tx.into_reth();
        let block_id = block.into_reth();

        Ok(self.reth_api.estimate_gas(call_request, block_id).await?.into())
    }

    async fn create_access_list(
        &self,
        tx: &TypedTransaction,
        block: Option<EthersBlockId>,
    ) -> Result<EthersAccessListWithGasUsed, Self::Error> {
        let call_request = tx.into_reth();
        let block_id = block.into_reth();

        let result = self.reth_api.create_access_list(call_request, block_id).await?;

        Ok(result.into_ethers())
    }

    // State related methods

    async fn get_storage_at<T: Into<NameOrAddress> + Send + Sync>(
        &self,
        from: T,
        location: EthersH256,
        block: Option<EthersBlockId>,
    ) -> Result<EthersH256, Self::Error> {
        // convert `from` to `Address`
        let from = self.get_address(from).await?;
        // convert `location` to `JsonStorageKey`
        let index = location.into_reth();
        // convert `block` to `Option<BlockId>`
        let block_id = block.into_reth();

        // call `storage_at` and convert the result
        Ok(self.reth_api.storage_at(from.into(), index, block_id).await?.into())
    }

    async fn get_code<T: Into<NameOrAddress> + Send + Sync>(
        &self,
        at: T,
        block: Option<EthersBlockId>,
    ) -> Result<EthersBytes, Self::Error> {
        let at = self.get_address(at).await?;

        let block_id = block.into_reth();
        let code = self.reth_api.get_code(at.into(), block_id).await?;
        // Convert to EthersBytes
        Ok(code.into_ethers())
    }

    async fn get_balance<T: Into<NameOrAddress> + Send + Sync>(
        &self,
        from: T,
        block: Option<EthersBlockId>,
    ) -> Result<EthersU256, Self::Error> {
        let from = self.get_address(from).await?;
        Ok(self.reth_api.balance(from.into(), block.into_reth()).await?.into())
    }

    async fn get_proof<T: Into<NameOrAddress> + Send + Sync>(
        &self,
        from: T,
        locations: Vec<EthersH256>,
        block: Option<EthersBlockId>,
    ) -> Result<EthersEIP1186ProofResponse, RethMiddlewareError<M>> {
        let from = self.get_address(from).await?;

        Ok(self
            .reth_api
            .get_proof(from.into(), locations.into_reth(), block.into_reth())
            .await?
            .into_ethers())
    }

    async fn fee_history<T: Into<EthersU256> + Send + Sync>(
        &self,
        block_count: T,
        last_block: EthersBlocKNumber,
        reward_percentiles: &[f64],
    ) -> Result<EthersFeeHistory, Self::Error> {
        Ok(self
            .reth_api
            .fee_history(
                block_count.into().into_reth(),
                last_block.into_reth(),
                Some(reward_percentiles.to_vec()),
            )
            .await?
            .into_ethers())
    }

    // Chain Info

    async fn get_chainid(&self) -> Result<EthersU256, RethMiddlewareError<M>> {
        let chain_id = EthApiServer::chain_id(&self.reth_api)
            .await?
            .ok_or_else(|| RethMiddlewareError::ChainIdUnavailable)?;

        Ok(chain_id.into_ethers())
    }

    async fn get_block_number(&self) -> Result<EthersU64, RethMiddlewareError<M>> {
        Ok(self.reth_api.block_number()?.into_ethers())
    }

    /*async fn get_block_receipts<T: Into<EthersBlockNumber> + Send + Sync>(
        &self,
        block: T,
    ) -> Result<Vec<EthersTransactionReceipt>, Self::Error> {
        let block = block.into();
        let receipts = self
            .reth_api
            .block_receipts(block)
            .await?;

        Ok(receipts)
    }
    */

    // Transaction

    async fn get_transaction<T: Send + Sync + Into<EthersTxHash>>(
        &self,
        transaction_hash: T,
    ) -> Result<Option<EthersTransaction>, Self::Error> {
        let maybe_transaction =
            self.reth_api.transaction_by_hash(transaction_hash.into().into()).await?;

        match maybe_transaction {
            Some(reth_tx) => Ok(Some(reth_tx.into_ethers())),
            None => Ok(None),
        }
    }

    async fn get_transaction_receipt<T: Send + Sync + Into<EthersTxHash>>(
        &self,
        transaction_hash: T,
    ) -> Result<Option<EthersTransactionReceipt>, RethMiddlewareError<M>> {
        let hash = ethers::types::H256::from_slice(transaction_hash.into().as_bytes());
        match self.reth_api.transaction_receipt(hash.into()).await? {
            Some(receipt) => Ok(Some(receipt.into_ethers())),
            None => Ok(None),
        }
    }

    async fn get_transaction_count<T: Into<NameOrAddress> + Send + Sync>(
        &self,
        from: T,
        block: Option<EthersBlockId>,
    ) -> Result<EthersU256, Self::Error> {
        let from = self.get_address(from).await?;

        let block_id = block.into_reth();
        Ok(self.reth_api.transaction_count(from.into(), block_id).await?.into())
    }

    // Blocks

    async fn get_block<T: Into<EthersBlockId> + Send + Sync>(
        &self,
        block_hash_or_number: T,
    ) -> Result<Option<EthersBlock<EthersH256>>, Self::Error> {
        let block_id = block_hash_or_number.into();

        let block = match block_id {
            EthersBlockId::Hash(hash) => self.reth_api.block_by_hash(hash.into(), false).await?,
            EthersBlockId::Number(num) => self.reth_api.block_by_number(num.into(), false).await?,
        };

        Ok(block.into_ethers())
    }

    async fn get_uncle<T: Into<EthersBlockId> + Send + Sync>(
        &self,
        block_hash_or_number: T,
        idx: EthersU64,
    ) -> Result<Option<EthersBlock<EthersTxHash>>, Self::Error> {
        let block_id = block_hash_or_number.into();

        let block = match block_id {
            EthersBlockId::Hash(hash) => {
                self.reth_api
                    .uncle_by_block_hash_and_index(hash.into(), idx.as_usize().into())
                    .await?
            }
            EthersBlockId::Number(num) => {
                self.reth_api
                    .uncle_by_block_number_and_index(num.into(), idx.as_usize().into())
                    .await?
            }
        };

        Ok(block.into_ethers())
    }

    async fn get_block_with_txs<T: Into<EthersBlockId> + Send + Sync>(
        &self,
        block_hash_or_number: T,
    ) -> Result<Option<EthersBlock<EthersTransaction>>, Self::Error> {
        let block_id = block_hash_or_number.into();

        let block = match block_id {
            EthersBlockId::Hash(hash) => self.reth_api.block_by_hash(hash.into(), true).await?,
            EthersBlockId::Number(num) => self.reth_api.block_by_number(num.into(), true).await?,
        };

        Ok(block.into_ethers())
    }

    // Logs

    async fn get_logs(&self, filter: &EthersFilter) -> Result<Vec<EthersLog>, Self::Error> {
        let to_reth_filter: Filter = filter.into_reth();
        let reth_logs = self.reth_filter.logs(to_reth_filter).await?;
        Ok(reth_logs.into_ethers())
    }

    

    //TODO: Implement get_logs_paginated
    //TODO: Implement stream event logs (watch)
    //TODO: Watch pending tx

    // Tracing
    async fn trace_call<T: Into<TypedTransaction> + Send + Sync>(
        &self,
        req: T,
        trace_type: Vec<EthersTraceType>,
        block: Option<EthersBlockNumber>,
    ) -> Result<EthersBlockTrace, Self::Error> {
        let tx = req.into();
        let trace = self
            .reth_trace
<<<<<<< HEAD
            .trace_call(tx, trace_type.into_reth(), block.into_reth())
=======
            .trace_call(tx.into_reth(), trace_type.into_reth(), block.into_reth())
>>>>>>> fdcce1f6
            .await?;
        Ok(trace.into_ethers())
    }

    async fn trace_call_many<T: Into<TypedTransaction> + Send + Sync>(
        &self,
        req: Vec<(T, Vec<EthersTraceType>)>,
        block: Option<EthersBlockNumber>,
    ) -> Result<Vec<EthersBlockTrace>, Self::Error> {
<<<<<<< HEAD

        Ok(self.reth_trace.trace_call_many(req.into_reth(), block.into_reth()).await?.into_ethers())
=======
        let tx: Vec<(TypedTransaction, Vec<EthersTraceType>)> = req.into_iter().map(|r| (r.0.into(), r.1)).collect();
        Ok(self.reth_trace.trace_call_many(tx.into_reth(), block.into_reth()).await?.into_ethers())
>>>>>>> fdcce1f6
    }

    async fn trace_raw_transaction(
        &self,
        data: EthersBytes,
        trace_type: Vec<EthersTraceType>,
    ) -> Result<EthersBlockTrace, Self::Error> {
        Ok(self
            .reth_trace
            .trace_raw_transaction(data.into_reth(), trace_type.into_reth(), None)
            .await?
            .into_ethers())
    }

    async fn trace_replay_transaction(
        &self,
        hash: EthersH256,
        trace_type: Vec<EthersTraceType>,
    ) -> Result<EthersBlockTrace, Self::Error> {
        Ok(self
            .reth_trace
            .replay_transaction(hash.into(), trace_type.into_reth())
            .await?
            .into_ethers())
    }

    async fn trace_replay_block_transactions(
        &self,
        block: EthersBlockNumber,
        trace_type: Vec<EthersTraceType>,
    ) -> Result<Vec<EthersBlockTrace>, Self::Error> {
        let res = self
        .reth_trace
        .replay_block_transactions(BlockId::Number(block.into()), trace_type.into_reth())
        .await?;
        Ok(res.unwrap().into_ethers())
    }

    async fn trace_block(&self, block: EthersBlockNumber) -> Result<Vec<EthersTrace>, Self::Error> {
        let block_id = block.into_reth();
        let trace_opt = self.reth_trace.trace_block(BlockId::Number(block_id)).await?;
        Ok(trace_opt.ok_or(RethMiddlewareError::MissingTrace)?.into_ethers())
    }

    // TODO: Implement trace_filter when implemented in reth

    async fn trace_get<T: Into<EthersU64> + Send + Sync>(
        &self,
        hash: EthersH256,
        index: Vec<T>,
    ) -> Result<EthersTrace, Self::Error> {
        let index: Vec<usize> = index.into_iter().map(|i| i.into().as_usize()).collect();
        Ok(self.reth_trace.trace_get(hash.into(), index).await?.into_ethers().unwrap())
    }

    async fn trace_transaction(
        &self,
        tx_hash: EthersTxHash,
    ) -> Result<Vec<EthersTrace>, Self::Error> {
        let trace = self.reth_trace.trace_transaction(tx_hash.into()).await?;
        Ok(trace.into_ethers().unwrap())
    }
}

#[cfg(test)]
mod tests {
    use std::path::Path;
    use super::*;
    use crate::RethMiddleware;
    use ethers::providers::{Provider, Ipc};
    use ethers::prelude::*;
    use reth_rpc_builder::constants::DEFAULT_IPC_ENDPOINT;

    const TEST_DB_PATH: &Path = Path::new("./test_db");
    
    async fn spawn_middleware() -> RethMiddleware<Ipc> {
        let provider = Provider::<Ipc>::connect_ipc(DEFAULT_IPC_ENDPOINT).await.unwrap();
        RethMiddleware::new(provider, TEST_DB_PATH)
    }

    #[tokio::test]
    async fn test_get_address() {
        let middleware = spawn_middleware();
        let ens: NameOrAddress = "vanbeethoven.eth".parse().unwrap();
        let address = middleware.get_address(ens).await.unwrap();
        assert_eq!(address, "0x0e3FfF21A1Cef4f29F7D8cecff3cE4Dfa7703fBc".parse().unwrap());
    }

    #[tokio::test]
    async fn test_get_storage_at() {
        let middleware = spawn_middleware();
        let from: NameOrAddress = "0x0d4a11d5EEaaC28EC3F61d100daF4d40471f1852".parse().unwrap();
        let location = H256::from(8);


    }
}<|MERGE_RESOLUTION|>--- conflicted
+++ resolved
@@ -310,11 +310,7 @@
         let tx = req.into();
         let trace = self
             .reth_trace
-<<<<<<< HEAD
-            .trace_call(tx, trace_type.into_reth(), block.into_reth())
-=======
             .trace_call(tx.into_reth(), trace_type.into_reth(), block.into_reth())
->>>>>>> fdcce1f6
             .await?;
         Ok(trace.into_ethers())
     }
@@ -324,13 +320,8 @@
         req: Vec<(T, Vec<EthersTraceType>)>,
         block: Option<EthersBlockNumber>,
     ) -> Result<Vec<EthersBlockTrace>, Self::Error> {
-<<<<<<< HEAD
-
-        Ok(self.reth_trace.trace_call_many(req.into_reth(), block.into_reth()).await?.into_ethers())
-=======
         let tx: Vec<(TypedTransaction, Vec<EthersTraceType>)> = req.into_iter().map(|r| (r.0.into(), r.1)).collect();
         Ok(self.reth_trace.trace_call_many(tx.into_reth(), block.into_reth()).await?.into_ethers())
->>>>>>> fdcce1f6
     }
 
     async fn trace_raw_transaction(
